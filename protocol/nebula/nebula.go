--- conflicted
+++ resolved
@@ -1,112 +1,132 @@
-// Copyright (C) 2020-2025, Lux Industries, Inc. All rights reserved.
+// Copyright (C) 2020-2025, Lux Industries Inc. All rights reserved.
 // See the file LICENSE for licensing terms.
 
+// Package nebula implements the DAG finality protocol
 package nebula
 
 import (
 	"context"
-	"time"
-
-	"github.com/luxfi/consensus/core/interfaces"
-	"github.com/luxfi/consensus/core/utils"
-	"github.com/luxfi/consensus/types"
-	"github.com/luxfi/ids"
+	"sync"
 )
 
-// Engine is a post-quantum secured DAG engine
-type Engine struct {
-<<<<<<< HEAD
-	// Core consensus context
-	ctx *interfaces.Runtime
-
-=======
->>>>>>> 7e28ae7b
-	// Current state
-	state State
-
-	// Health reporting
-	health interfaces.HealthChecker
+// Config configures the Nebula DAG finality protocol
+type Config[V comparable] struct {
+	Graph      interface{ Parents(V) []V }
+	Tips       func() []V
+	Thresholds interface{ Alpha(k int, phase uint64) (int, int) }
+	Confidence interface{ Record(bool) bool; Reset() }
+	Orderer    interface{ Schedule(context.Context, []V) ([]V, error) }
+	// App/VM hooks
+	Propose func(context.Context) (V, error)
+	Apply   func(context.Context, []V) error
+	Send    func(context.Context, V, []V) error
 }
 
-// Submit submits a decision to the engine
-func (e *Engine) Submit(ctx context.Context, decision types.Decision) error {
-	// Stub implementation
+// Protocol defines the Nebula DAG finality interface
+type Protocol[V comparable] interface {
+	Step(ctx context.Context) error
+	Finalized() []V
+	Reset()
+}
+
+// Engine implements the Nebula DAG finality protocol
+type Engine[V comparable] struct {
+	mu        sync.RWMutex
+	cfg       Config[V]
+	phase     uint64
+	finalized map[V]bool
+	pending   []V
+	frontier  []V
+}
+
+// New creates a new Nebula protocol engine
+func New[V comparable](c Config[V]) (Protocol[V], error) {
+	return &Engine[V]{
+		cfg:       c,
+		finalized: make(map[V]bool),
+	}, nil
+}
+
+// Step executes one DAG consensus round
+func (e *Engine[V]) Step(ctx context.Context) error {
+	e.mu.Lock()
+	defer e.mu.Unlock()
+
+	// Get current tips/frontier
+	tips := e.cfg.Tips()
+	if len(tips) == 0 {
+		return nil
+	}
+
+	// Schedule vertices for ordering
+	scheduled, err := e.cfg.Orderer.Schedule(ctx, tips)
+	if err != nil {
+		return err
+	}
+
+	// Process scheduled vertices
+	for _, v := range scheduled {
+		if e.finalized[v] {
+			continue
+		}
+
+		// Check if all parents are finalized
+		parents := e.cfg.Graph.Parents(v)
+		allParentsFinalized := true
+		for _, p := range parents {
+			if !e.finalized[p] {
+				allParentsFinalized = false
+				break
+			}
+		}
+
+		if !allParentsFinalized {
+			e.pending = append(e.pending, v)
+			continue
+		}
+
+		// Run consensus on this vertex
+		// In real implementation, this would involve sampling and voting
+		// For now, simulate success
+		if e.cfg.Confidence.Record(true) {
+			e.finalized[v] = true
+			
+			// Apply finalized vertices
+			if e.cfg.Apply != nil {
+				if err := e.cfg.Apply(ctx, []V{v}); err != nil {
+					return err
+				}
+			}
+		}
+	}
+
+	// Update frontier
+	e.frontier = tips
+	e.phase++
+	
 	return nil
 }
 
-// State represents the engine state
-type State int
-
-const (
-	StateInitializing State = iota
-	StateRunning
-	StateStopped
-)
-
-// New creates a new Nebula engine
-<<<<<<< HEAD
-func New(ctx *interfaces.Runtime) *Engine {
-=======
-func New(ctx context.Context) *Engine {
->>>>>>> 7e28ae7b
-	return &Engine{
-		state: StateInitializing,
+// Finalized returns all finalized vertices
+func (e *Engine[V]) Finalized() []V {
+	e.mu.RLock()
+	defer e.mu.RUnlock()
+	
+	result := make([]V, 0, len(e.finalized))
+	for v := range e.finalized {
+		result = append(result, v)
 	}
+	return result
 }
 
-// Initialize initializes the engine
-func (e *Engine) Initialize(ctx context.Context) error {
-	e.state = StateRunning
-	return nil
-}
-
-// Start starts the engine
-func (e *Engine) Start(ctx context.Context) error {
-	if e.state != StateRunning {
-		return utils.ErrNotRunning
-	}
-	return nil
-}
-
-// Stop stops the engine
-func (e *Engine) Stop(ctx context.Context) error {
-	e.state = StateStopped
-	return nil
-}
-
-// GetVertex retrieves a vertex by ID
-func (e *Engine) GetVertex(ctx context.Context, id ids.ID) (types.Vertex, error) {
-	// Placeholder implementation
-	return nil, utils.ErrNotImplemented
-}
-
-// PutVertex stores a vertex
-func (e *Engine) PutVertex(ctx context.Context, vtx types.Vertex) error {
-	// Placeholder implementation
-	return utils.ErrNotImplemented
-}
-
-// BuildVertex builds a new vertex
-func (e *Engine) BuildVertex(ctx context.Context) (types.Vertex, error) {
-	// Placeholder implementation
-	return nil, utils.ErrNotImplemented
-}
-
-// LastAccepted returns the last accepted vertices
-func (e *Engine) LastAccepted(ctx context.Context) ([]ids.ID, error) {
-	// Placeholder implementation
-	return nil, utils.ErrNotImplemented
-}
-
-// Health returns the health status
-func (e *Engine) Health(ctx context.Context) (interface{}, error) {
-	return map[string]interface{}{
-		"state":  e.state,
-		"engine": "nebula",
-	}, nil
-}
-
-// Timeout returns the timeout duration
-func (e *Engine) Timeout() time.Duration {
-	return 30 * time.Second
+// Reset resets the protocol state
+func (e *Engine[V]) Reset() {
+	e.mu.Lock()
+	defer e.mu.Unlock()
+	
+	e.phase = 0
+	e.finalized = make(map[V]bool)
+	e.pending = nil
+	e.frontier = nil
+	e.cfg.Confidence.Reset()
 }