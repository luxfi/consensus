--- conflicted
+++ resolved
@@ -12,8 +12,7 @@
 
 // Handler handles consensus messages
 type Handler interface {
-<<<<<<< HEAD
-    HandleMessage(msg core.Message) error
+	HandleMessage(msg core.Message) error
 }
 
 // New creates a new handler
@@ -37,7 +36,4 @@
 
 func (n *noOpHandler) HandleMessage(msg core.Message) error {
     return nil
-=======
-	HandleMessage(msg core.Message) error
->>>>>>> 7e28ae7b
 }